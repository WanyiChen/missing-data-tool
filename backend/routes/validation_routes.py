from fastapi import APIRouter, File, UploadFile, Request, Form
from fastapi.responses import JSONResponse
from sklearn.preprocessing import LabelEncoder
from typing import Dict
import os
import pandas as pd
import numpy as np
import io
import json

__all__ = ["latest_uploaded_file", "latest_uploaded_filename", "df"]

router = APIRouter()

@router.get("/")
def read_root():
    return {"message": "Hello World"}

@router.post("/api/validate-upload")
async def validate_upload(request: Request, file: UploadFile = File(...)):
    MAX_SIZE = 100 * 1024 * 1024  # 100 MB
    ACCEPTED_EXTENSIONS = {".csv", ".xls", ".xlsx"}

    # Check extension
    filename = file.filename or ""
    ext = os.path.splitext(filename)[1].lower()

    if ext not in ACCEPTED_EXTENSIONS:
        return JSONResponse(status_code=400, content={"success": False, "message": "Sorry, your file format is not recognized. The supported file formats are csv, xls, and xlsx."})

    # Read file content
    contents = await file.read()
    
    # Check size
    size = len(contents)
    if size > MAX_SIZE:
        return JSONResponse(status_code=400, content={"success": False, "message": "Sorry, your file is too large. The maximum file size is 100MB."})

    # Use pandas to check for actual data
    try:
        if ext == ".csv":
            df_raw = pd.read_csv(io.BytesIO(contents), header=None)
        else:
            df_raw = pd.read_excel(io.BytesIO(contents), header=None)
    except Exception:
        return JSONResponse(status_code=400, content={"success": False, "message": "Sorry, we could not read your file. Please ensure it is a valid and uncorrupted file."})

    if df_raw.empty:
        return JSONResponse(status_code=400, content={"success": False, "message": "Sorry, your file appears to be empty. Please double check."})

    # Detect feature names: all strings in first row
    first_row = df_raw.iloc[0].tolist()
    all_strings = all(isinstance(cell, str) for cell in first_row)
    has_feature_names = all_strings

    # Create dataframe accordingly
    if has_feature_names:
        df = pd.read_csv(io.BytesIO(contents))
        title_row = df.columns.tolist()
        data_rows = df.head(10).values.tolist()
    else:
        df = df_raw.copy()
        df.columns = [f"Feature {i+1}" for i in range(df.shape[1])]
        title_row = df.columns.tolist()
        data_rows = df.head(10).values.tolist()

    # Save file and dataframe for later use
    request.app.state.latest_uploaded_file = contents
    request.app.state.latest_uploaded_filename = filename
    request.app.state.df = df
    request.app.state.feature_names = has_feature_names

    # Convert numpy values for JSON
    def convert_numpy_values(obj):
        if isinstance(obj, np.integer):
            return int(obj)
        elif isinstance(obj, np.floating):
            return float(obj)
        elif isinstance(obj, np.ndarray):
            return obj.tolist()
        elif pd.isna(obj):
            return None
        else:
            return obj

    converted_data_rows = []
    for row in data_rows:
        converted_row = [convert_numpy_values(cell) for cell in row]
        converted_data_rows.append(converted_row)

    return {
        "success": True,
        "has_feature_names": has_feature_names,
        "title_row": title_row,
        "data_rows": converted_data_rows
    }

@router.post("/api/update-feature-names")
async def update_feature_names(request: Request, featureNames: str = Form(...)):
    file = getattr(request.app.state, "latest_uploaded_file", None)
    filename = getattr(request.app.state, "latest_uploaded_filename", None)
    if file is None:
        return JSONResponse(status_code=400, content={"success": False, "message": "No file uploaded yet."})

    ext = os.path.splitext(filename or "")[1].lower()
    try:
        if ext == ".csv":
            if featureNames == "false":
                df = pd.read_csv(io.BytesIO(file), header=None)
                df.columns = [f"Feature {i+1}" for i in range(len(df.columns))]
            else:
                df = pd.read_csv(io.BytesIO(file))
        else:
            if featureNames == "false":
                df = pd.read_excel(io.BytesIO(file), header=None)
                df.columns = [f"Feature {i+1}" for i in range(len(df.columns))]
            else:
                df = pd.read_excel(io.BytesIO(file))
    except Exception:
        return JSONResponse(status_code=400, content={"success": False, "message": "Could not read uploaded file."})

    if df.empty:
        return JSONResponse(status_code=400, content={"success": False, "message": "Uploaded file is empty."})

    request.app.state.df = df
    request.app.state.feature_names = featureNames == "true"

    title_row = df.columns.tolist()
    data_rows = df.head(10).values.tolist()

    def convert_numpy_values(obj):
        if isinstance(obj, np.integer):
            return int(obj)
        elif isinstance(obj, np.floating):
            return float(obj)
        elif isinstance(obj, np.ndarray):
            return obj.tolist()
        elif pd.isna(obj):
            return None
        else:
            return obj

    converted_data_rows = []
    for row in data_rows:
        converted_row = [convert_numpy_values(cell) for cell in row]
        converted_data_rows.append(converted_row)

    return {
        "success": True,
        "title_row": title_row,
        "data_rows": converted_data_rows
    }

@router.post("/api/submit-feature-names")
async def submit_feature_names(request: Request, featureNames: str = Form(...)):
    """
    Handle submission of question 1: feature names configuration
    """
    if featureNames not in ["true", "false"]:
        return JSONResponse(status_code=400, content={"success": False, "message": "Invalid featureNames value. Must be 'true' or 'false'."})
    
    # Store the feature names configuration
    request.app.state.feature_names = featureNames == "true"
    
    # Process the data with the feature names configuration
    file = getattr(request.app.state, "latest_uploaded_file", None)
    filename = getattr(request.app.state, "latest_uploaded_filename", None)
    
    if file is None:
        return JSONResponse(status_code=400, content={"success": False, "message": "No file uploaded yet."})
    
    ext = os.path.splitext(filename or "")[1].lower()
    try:
        if ext == ".csv":
            if not request.app.state.feature_names:
                df = pd.read_csv(io.BytesIO(file), header=None)
                df.columns = [f"Feature {i+1}" for i in range(len(df.columns))]
            else:
                df = pd.read_csv(io.BytesIO(file))
        else:
            if not request.app.state.feature_names:
                df = pd.read_excel(io.BytesIO(file), header=None)
                df.columns = [f"Feature {i+1}" for i in range(len(df.columns))]
            else:
                df = pd.read_excel(io.BytesIO(file))
    except Exception:
        return JSONResponse(status_code=400, content={"success": False, "message": "Could not read uploaded file."})
    
    if df.empty:
        return JSONResponse(status_code=400, content={"success": False, "message": "Uploaded file is empty."})
    
    # Store the processed dataframe
    request.app.state.df = df
    
    return {"success": True, "message": "Feature names configuration saved successfully."}

@router.post("/api/submit-missing-data-options")
async def submit_missing_data_options(request: Request, missingDataOptions: str = Form(...)):
    """
    Handle submission of question 2: missing data options
    """
    try:
        missing_data_options = json.loads(missingDataOptions)
    except Exception:
        return JSONResponse(status_code=400, content={"success": False, "message": "Invalid missingDataOptions format."})
    
    # Validate required fields
    required_fields = ["blanks", "na", "other", "otherText"]
    for field in required_fields:
        if field not in missing_data_options:
            return JSONResponse(status_code=400, content={"success": False, "message": f"Missing required field: {field}"})
    
    # Store the missing data options
    request.app.state.missing_data_options = missing_data_options
    
    # Get the current dataframe
    df = getattr(request.app.state, "df", None)
    if df is None:
        return JSONResponse(status_code=400, content={"success": False, "message": "No data processed yet. Please complete question 1 first."})
    
    # Apply missing data replacements
    df_processed = df.copy()
    
    if missing_data_options["na"]:
        df_processed.replace("N/A", np.nan, inplace=True)
    
    other_text = missing_data_options.get("otherText", "")
    if other_text and missing_data_options["other"]:
        for text in other_text.split(","):
            text = text.strip()
            if text.isnumeric():
                df_processed.replace(float(text), np.nan, inplace=True)
            else:
                df_processed.replace(text, np.nan, inplace=True)
    
    # Store the processed dataframe
    request.app.state.df = df_processed
    
    return {"success": True, "message": "Missing data options saved successfully."}

@router.post("/api/submit-target-feature")
async def submit_target_feature(request: Request, targetFeature: str = Form(...), targetType: str = Form(...)):
    """
    Handle submission of question 3: target feature configuration
    """
    # Handle skip case (empty target feature)
    if not targetFeature or not targetType:
        # Store empty target feature configuration
        request.app.state.target_feature = ""
        request.app.state.target_type = ""
        
        # Get the current dataframe
        df = getattr(request.app.state, "df", None)
        if df is None:
            return JSONResponse(status_code=400, content={"success": False, "message": "No data processed yet. Please complete previous questions first."})
        
        # Apply label encoding for all categorical columns
        df_encoded = df.copy()
        for col in df_encoded.columns:
            if df_encoded[col].dtype == 'object':
                le = LabelEncoder()
                df_encoded[col] = le.fit_transform(df_encoded[col].astype(str))
        
        # Ensure label encoding doesn't replace NaN values
        df_encoded.where(~df.isna(), df, inplace=True)
        
        # Store the final processed dataframe
        request.app.state.df = df_encoded
        
        return {"success": True, "message": "Target feature configuration skipped successfully."}
    
    if targetType not in ["numerical", "categorical"]:
        return JSONResponse(status_code=400, content={"success": False, "message": "Invalid target type. Must be 'numerical' or 'categorical'."})
    
    # Store the target feature configuration
    request.app.state.target_feature = targetFeature
    request.app.state.target_type = targetType
    
    # Get the current dataframe
    df = getattr(request.app.state, "df", None)
    if df is None:
        return JSONResponse(status_code=400, content={"success": False, "message": "No data processed yet. Please complete previous questions first."})
    
    # Check if target feature exists in the dataframe
    if targetFeature not in df.columns:
        return JSONResponse(status_code=400, content={"success": False, "message": f"Target feature '{targetFeature}' not found in the dataset."})
    
    # Apply label encoding for categorical columns (excluding target feature if it's categorical)
    df_encoded = df.copy()
    for col in df_encoded.columns:
        if col != targetFeature and df_encoded[col].dtype == 'object':
            le = LabelEncoder()
            df_encoded[col] = le.fit_transform(df_encoded[col].astype(str))
    
    # Ensure label encoding doesn't replace NaN values
    df_encoded.where(~df.isna(), df, inplace=True)
    
    # Store the final processed dataframe
    request.app.state.df = df_encoded
    
    return {"success": True, "message": "Target feature configuration saved successfully."}

<<<<<<< HEAD
    # Initialize feature cache after data is loaded
    from .features_routes import initialize_feature_cache
    initialize_feature_cache(df_encoded)

    return None
=======
>>>>>>> 5b69bdf9

@router.get("/api/detect-missing-data-options")
async def detect_missing_data_options(request: Request):
    """
    Analyze the uploaded dataset and suggest which missing data options ("blanks", "na") should be pre-selected.
    """
    df = getattr(request.app.state, "df", None)
    if df is None:
        return JSONResponse(status_code=400, content={"success": False, "message": "No data processed yet."})

    # Detect blanks (empty strings, whitespace, or NaN)
    blanks_detected = False
    na_detected = False

    # Variations of N/A to check
    na_variations = {"n/a", "na", "nan", "null", "none"}

    for col in df.columns:
        # Check for blanks (empty string or whitespace)
        if df[col].apply(lambda x: isinstance(x, str) and (x.strip() == "" or x.isspace())).any():
            blanks_detected = True
        # Check for NaN (already handled by pandas)
        if df[col].isnull().any():
            blanks_detected = True
        # Check for N/A variations
        if df[col].apply(lambda x: isinstance(x, str) and x.strip().lower() in {v.lower() for v in na_variations}).any():
            na_detected = True

    return {
        "success": True,
        "suggestions": {
            "blanks": blanks_detected,
            "na": na_detected
        }
    }


@router.post("/api/dataset-preview-live")
async def dataset_preview_live(
    request: Request,
    missingDataOptions: str = Form(...),
    featureNames: str = Form(...)
):
    """
    Return a preview of the dataset with live missing data options applied.
    Also allows updating feature names if featureNames is provided.
    """
    try:
        missing_data_options = json.loads(missingDataOptions)
    except Exception:
        return JSONResponse(status_code=400, content={"success": False, "message": "Invalid missingDataOptions format."})

    # Get uploaded dataframe
    # Process the data with the feature names configuration
    file = getattr(request.app.state, "latest_uploaded_file", None)
    filename = getattr(request.app.state, "latest_uploaded_filename", None)
    
    if file is None:
        return JSONResponse(status_code=400, content={"success": False, "message": "No file uploaded yet."})
    
    ext = os.path.splitext(filename or "")[1].lower()
    try:
        if ext == ".csv":
            if featureNames == "false":
                df = pd.read_csv(io.BytesIO(file), header=None)
                df.columns = [f"Feature {i+1}" for i in range(len(df.columns))]
            else:
                df = pd.read_csv(io.BytesIO(file))
        else:
            if featureNames == "false":
                df = pd.read_excel(io.BytesIO(file), header=None)
                df.columns = [f"Feature {i+1}" for i in range(len(df.columns))]
            else:
                df = pd.read_excel(io.BytesIO(file))
    except Exception:
        return JSONResponse(status_code=400, content={"success": False, "message": "Could not read uploaded file."})
    
    # Apply missing data options
    df_preview = df.copy()
    if missing_data_options.get("na", False):
        df_preview.replace("N/A", np.nan, inplace=True)

    other_text = missing_data_options.get("otherText", "")
    if other_text and missing_data_options.get("other", False):
        for text in other_text.split(","):
            text = text.strip()
            if text.isnumeric():
                df_preview.replace(float(text), np.nan, inplace=True)
            else:
                df_preview.replace(text, np.nan, inplace=True)

    title_row = df_preview.columns.tolist()
    data_rows = df_preview.head(10).values.tolist()

    def convert_numpy_values(obj):
        if isinstance(obj, np.integer):
            return int(obj)
        elif isinstance(obj, np.floating):
            return float(obj)
        elif isinstance(obj, np.ndarray):
            return obj.tolist()
        elif pd.isna(obj):
            return None
        else:
            return obj

    converted_data_rows = []
    for row in data_rows:
        converted_row = [convert_numpy_values(cell) for cell in row]
        converted_data_rows.append(converted_row)

    return {
        "success": True,
        "title_row": title_row,
        "data_rows": converted_data_rows
    }

@router.get("/api/missing-data-analysis")
def missing_data_analysis(request: Request):
    df = getattr(request.app.state, "df", None)
    if df is None:
        return JSONResponse(status_code=400, content={"success": False, "message": "No data processed yet. Please complete question 1 first."})
    
    # Analyze missing data patterns
    total_cells = df.shape[0] * df.shape[1]
    missing_cells = df.isnull().sum().sum()
    
    # Count different types of missing values
    empty_strings = 0
    whitespace_only = 0
    null_values = missing_cells  # pandas null values
    
    # Check for empty strings and whitespace-only strings
    for col in df.columns:
        if df[col].dtype == 'object':  # string columns
            empty_strings += (df[col] == '').sum()
            whitespace_only += df[col].astype(str).str.strip().eq('').sum()
    
    # Calculate percentages
    missing_percentage = (missing_cells / total_cells * 100) if total_cells > 0 else 0
    empty_string_percentage = (empty_strings / total_cells * 100) if total_cells > 0 else 0
    whitespace_percentage = (whitespace_only / total_cells * 100) if total_cells > 0 else 0
    
    # Find columns with most missing data
    missing_by_column = df.isnull().sum().to_dict()
    columns_with_missing = {col: count for col, count in missing_by_column.items() if count > 0}
    
    # Sort columns by missing count
    sorted_columns = sorted(columns_with_missing.items(), key=lambda x: x[1], reverse=True)
    
    return {
        "success": True,
        "total_cells": int(total_cells),
        "missing_cells": int(missing_cells),
        "missing_percentage": round(missing_percentage, 2),
        "missing_patterns": {
            "null_values": int(null_values),
            "empty_strings": int(empty_strings),
            "whitespace_only": int(whitespace_only)
        },
        "pattern_percentages": {
            "null_percentage": round((null_values / total_cells * 100) if total_cells > 0 else 0, 2),
            "empty_string_percentage": round(empty_string_percentage, 2),
            "whitespace_percentage": round(whitespace_percentage, 2)
        },
        "columns_with_missing": dict(sorted_columns[:10]),  # Top 10 columns with missing data
        "total_columns_with_missing": len(columns_with_missing)
    }<|MERGE_RESOLUTION|>--- conflicted
+++ resolved
@@ -300,14 +300,11 @@
     
     return {"success": True, "message": "Target feature configuration saved successfully."}
 
-<<<<<<< HEAD
     # Initialize feature cache after data is loaded
     from .features_routes import initialize_feature_cache
     initialize_feature_cache(df_encoded)
 
     return None
-=======
->>>>>>> 5b69bdf9
 
 @router.get("/api/detect-missing-data-options")
 async def detect_missing_data_options(request: Request):
