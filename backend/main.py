from fastapi import FastAPI
from fastapi.responses import JSONResponse
import os
import pandas as pd
import io
import json
import numpy as np

app = FastAPI()

# Import routers from new modules
from routes.validation_routes import router as validation_router
from routes.dashboard_routes import router as dashboard_router
from routes.features_routes import router as features_router

<<<<<<< HEAD
@app.get("/")
def read_root():
    return {"message": "Hello World"}

@app.post("/api/validate-upload")
async def validate_upload(file: UploadFile = File(...)):
    MAX_SIZE = 100 * 1024 * 1024  # 100 MB
    ACCEPTED_EXTENSIONS = {".csv", ".xls", ".xlsx"}

    # Check extension
    filename = file.filename or ""
    ext = os.path.splitext(filename)[1].lower()

    if ext not in ACCEPTED_EXTENSIONS:
        return JSONResponse(status_code=400, content={"success": False, "message": "Sorry, your file format is not recognized. The supported file formats are csv, xls, and xlsx."})

    # Read file content
    contents = await file.read()
    
    # Check size
    size = len(contents)
    if size > MAX_SIZE:
        return JSONResponse(status_code=400, content={"success": False, "message": "Sorry, your file is too large. The maximum file size is 100MB."})

    # Use pandas to check for actual data
    try:
        if ext == ".csv":
            df = pd.read_csv(io.BytesIO(contents))
        else:  # .xls or .xlsx
            df = pd.read_excel(io.BytesIO(contents))
    except Exception:
        return JSONResponse(status_code=400, content={"success": False, "message": "Sorry, we could not read your file. Please ensure it is a valid and uncorrupted file."})

    if df.empty:
        return JSONResponse(status_code=400, content={"success": False, "message": "Sorry, your file appears to be empty. Please double check."})

    # Save file content globally for later use
    global latest_uploaded_file, latest_uploaded_filename
    latest_uploaded_file = contents
    latest_uploaded_filename = filename

    return {"success": True, "message": "File is valid."}

@app.post("/api/submit-data")
async def submit_data(
    missingDataOptions: str = File(...),
    targetFeature: str = File(...),
    targetType: str = File(...)
):
    # Validate variables
    if not targetFeature or not targetType:
        return JSONResponse(status_code=400, content={"success": False, "message": "Missing target feature or type."})
    
    try:
        missing_data_options = json.loads(missingDataOptions)
    except Exception:
        return JSONResponse(status_code=400, content={"success": False, "message": "Invalid missingDataOptions format."})

    return {"success": True, "message": "Data received successfully."}

@app.get("/api/case-count")
def case_count():
    global latest_uploaded_file, latest_uploaded_filename
    if latest_uploaded_file is None:
        return JSONResponse(status_code=400, content={"success": False, "message": "No file uploaded yet."})
    ext = os.path.splitext(latest_uploaded_filename or "")[1].lower()
    try:
        if ext == ".csv":
            df = pd.read_csv(io.BytesIO(latest_uploaded_file))
        else:
            df = pd.read_excel(io.BytesIO(latest_uploaded_file))
    except Exception:
        return JSONResponse(status_code=400, content={"success": False, "message": "Could not read uploaded file."})
    if df.empty:
        return JSONResponse(status_code=400, content={"success": False, "message": "Uploaded file is empty."})
    total_cases = len(df)
    total_cells = df.shape[0] * df.shape[1]
    missing_cells = df.isnull().sum().sum()
    missing_percentage = (missing_cells / total_cells * 100) if total_cells > 0 else 0
    return {
        "success": True,
        "total_cases": int(total_cases),
        "missing_percentage": round(missing_percentage, 2)
    }

@app.get("/api/feature-count")
def feature_count():
    global latest_uploaded_file, latest_uploaded_filename
    if latest_uploaded_file is None:
        return JSONResponse(status_code=400, content={"success": False, "message": "No file uploaded yet."})
    ext = os.path.splitext(latest_uploaded_filename or "")[1].lower()
    try:
        if ext == ".csv":
            df = pd.read_csv(io.BytesIO(latest_uploaded_file))
        else:
            df = pd.read_excel(io.BytesIO(latest_uploaded_file))
    except Exception:
        return JSONResponse(status_code=400, content={"success": False, "message": "Could not read uploaded file."})
    if df.empty:
        return JSONResponse(status_code=400, content={"success": False, "message": "Uploaded file is empty."})
    total_features = df.shape[1]
    result = df.isnull().any(axis=0)
    if isinstance(result, bool):
        features_with_missing = int(result)
    else:
        features_with_missing = int(result.sum())
    missing_feature_percentage = (features_with_missing / total_features * 100) if total_features > 0 else 0
    return {
        "success": True,
        "features_with_missing": features_with_missing,
        "missing_feature_percentage": round(missing_feature_percentage, 2)
    }

@app.get("/api/missing-data-analysis")
def missing_data_analysis():
    global latest_uploaded_file, latest_uploaded_filename
    if latest_uploaded_file is None:
        return JSONResponse(status_code=400, content={"success": False, "message": "No file uploaded yet."})
    
    ext = os.path.splitext(latest_uploaded_filename or "")[1].lower()
    try:
        if ext == ".csv":
            df = pd.read_csv(io.BytesIO(latest_uploaded_file))
        else:
            df = pd.read_excel(io.BytesIO(latest_uploaded_file))
    except Exception:
        return JSONResponse(status_code=400, content={"success": False, "message": "Could not read uploaded file."})
    
    if df.empty:
        return JSONResponse(status_code=400, content={"success": False, "message": "Uploaded file is empty."})
    
    # Analyze missing data patterns
    total_cells = df.shape[0] * df.shape[1]
    missing_cells = df.isnull().sum().sum()
    
    # Count different types of missing values
    empty_strings = 0
    whitespace_only = 0
    null_values = missing_cells  # pandas null values
    
    # Check for empty strings and whitespace-only strings
    for col in df.columns:
        if df[col].dtype == 'object':  # string columns
            empty_strings += (df[col] == '').sum()
            whitespace_only += df[col].astype(str).str.strip().eq('').sum()
    
    # Calculate percentages
    missing_percentage = (missing_cells / total_cells * 100) if total_cells > 0 else 0
    empty_string_percentage = (empty_strings / total_cells * 100) if total_cells > 0 else 0
    whitespace_percentage = (whitespace_only / total_cells * 100) if total_cells > 0 else 0
    
    # Find columns with most missing data
    missing_by_column = df.isnull().sum().to_dict()
    columns_with_missing = {col: count for col, count in missing_by_column.items() if count > 0}
    
    # Sort columns by missing count
    sorted_columns = sorted(columns_with_missing.items(), key=lambda x: x[1], reverse=True)
    
    return {
        "success": True,
        "total_cells": int(total_cells),
        "missing_cells": int(missing_cells),
        "missing_percentage": round(missing_percentage, 2),
        "missing_patterns": {
            "null_values": int(null_values),
            "empty_strings": int(empty_strings),
            "whitespace_only": int(whitespace_only)
        },
        "pattern_percentages": {
            "null_percentage": round((null_values / total_cells * 100) if total_cells > 0 else 0, 2),
            "empty_string_percentage": round(empty_string_percentage, 2),
            "whitespace_percentage": round(whitespace_percentage, 2)
        },
        "columns_with_missing": dict(sorted_columns[:10]),  # Top 10 columns with missing data
        "total_columns_with_missing": len(columns_with_missing)
    }
=======
app.include_router(validation_router)
app.include_router(dashboard_router)
app.include_router(features_router)
>>>>>>> 0d38813d
<|MERGE_RESOLUTION|>--- conflicted
+++ resolved
@@ -13,185 +13,6 @@
 from routes.dashboard_routes import router as dashboard_router
 from routes.features_routes import router as features_router
 
-<<<<<<< HEAD
-@app.get("/")
-def read_root():
-    return {"message": "Hello World"}
-
-@app.post("/api/validate-upload")
-async def validate_upload(file: UploadFile = File(...)):
-    MAX_SIZE = 100 * 1024 * 1024  # 100 MB
-    ACCEPTED_EXTENSIONS = {".csv", ".xls", ".xlsx"}
-
-    # Check extension
-    filename = file.filename or ""
-    ext = os.path.splitext(filename)[1].lower()
-
-    if ext not in ACCEPTED_EXTENSIONS:
-        return JSONResponse(status_code=400, content={"success": False, "message": "Sorry, your file format is not recognized. The supported file formats are csv, xls, and xlsx."})
-
-    # Read file content
-    contents = await file.read()
-    
-    # Check size
-    size = len(contents)
-    if size > MAX_SIZE:
-        return JSONResponse(status_code=400, content={"success": False, "message": "Sorry, your file is too large. The maximum file size is 100MB."})
-
-    # Use pandas to check for actual data
-    try:
-        if ext == ".csv":
-            df = pd.read_csv(io.BytesIO(contents))
-        else:  # .xls or .xlsx
-            df = pd.read_excel(io.BytesIO(contents))
-    except Exception:
-        return JSONResponse(status_code=400, content={"success": False, "message": "Sorry, we could not read your file. Please ensure it is a valid and uncorrupted file."})
-
-    if df.empty:
-        return JSONResponse(status_code=400, content={"success": False, "message": "Sorry, your file appears to be empty. Please double check."})
-
-    # Save file content globally for later use
-    global latest_uploaded_file, latest_uploaded_filename
-    latest_uploaded_file = contents
-    latest_uploaded_filename = filename
-
-    return {"success": True, "message": "File is valid."}
-
-@app.post("/api/submit-data")
-async def submit_data(
-    missingDataOptions: str = File(...),
-    targetFeature: str = File(...),
-    targetType: str = File(...)
-):
-    # Validate variables
-    if not targetFeature or not targetType:
-        return JSONResponse(status_code=400, content={"success": False, "message": "Missing target feature or type."})
-    
-    try:
-        missing_data_options = json.loads(missingDataOptions)
-    except Exception:
-        return JSONResponse(status_code=400, content={"success": False, "message": "Invalid missingDataOptions format."})
-
-    return {"success": True, "message": "Data received successfully."}
-
-@app.get("/api/case-count")
-def case_count():
-    global latest_uploaded_file, latest_uploaded_filename
-    if latest_uploaded_file is None:
-        return JSONResponse(status_code=400, content={"success": False, "message": "No file uploaded yet."})
-    ext = os.path.splitext(latest_uploaded_filename or "")[1].lower()
-    try:
-        if ext == ".csv":
-            df = pd.read_csv(io.BytesIO(latest_uploaded_file))
-        else:
-            df = pd.read_excel(io.BytesIO(latest_uploaded_file))
-    except Exception:
-        return JSONResponse(status_code=400, content={"success": False, "message": "Could not read uploaded file."})
-    if df.empty:
-        return JSONResponse(status_code=400, content={"success": False, "message": "Uploaded file is empty."})
-    total_cases = len(df)
-    total_cells = df.shape[0] * df.shape[1]
-    missing_cells = df.isnull().sum().sum()
-    missing_percentage = (missing_cells / total_cells * 100) if total_cells > 0 else 0
-    return {
-        "success": True,
-        "total_cases": int(total_cases),
-        "missing_percentage": round(missing_percentage, 2)
-    }
-
-@app.get("/api/feature-count")
-def feature_count():
-    global latest_uploaded_file, latest_uploaded_filename
-    if latest_uploaded_file is None:
-        return JSONResponse(status_code=400, content={"success": False, "message": "No file uploaded yet."})
-    ext = os.path.splitext(latest_uploaded_filename or "")[1].lower()
-    try:
-        if ext == ".csv":
-            df = pd.read_csv(io.BytesIO(latest_uploaded_file))
-        else:
-            df = pd.read_excel(io.BytesIO(latest_uploaded_file))
-    except Exception:
-        return JSONResponse(status_code=400, content={"success": False, "message": "Could not read uploaded file."})
-    if df.empty:
-        return JSONResponse(status_code=400, content={"success": False, "message": "Uploaded file is empty."})
-    total_features = df.shape[1]
-    result = df.isnull().any(axis=0)
-    if isinstance(result, bool):
-        features_with_missing = int(result)
-    else:
-        features_with_missing = int(result.sum())
-    missing_feature_percentage = (features_with_missing / total_features * 100) if total_features > 0 else 0
-    return {
-        "success": True,
-        "features_with_missing": features_with_missing,
-        "missing_feature_percentage": round(missing_feature_percentage, 2)
-    }
-
-@app.get("/api/missing-data-analysis")
-def missing_data_analysis():
-    global latest_uploaded_file, latest_uploaded_filename
-    if latest_uploaded_file is None:
-        return JSONResponse(status_code=400, content={"success": False, "message": "No file uploaded yet."})
-    
-    ext = os.path.splitext(latest_uploaded_filename or "")[1].lower()
-    try:
-        if ext == ".csv":
-            df = pd.read_csv(io.BytesIO(latest_uploaded_file))
-        else:
-            df = pd.read_excel(io.BytesIO(latest_uploaded_file))
-    except Exception:
-        return JSONResponse(status_code=400, content={"success": False, "message": "Could not read uploaded file."})
-    
-    if df.empty:
-        return JSONResponse(status_code=400, content={"success": False, "message": "Uploaded file is empty."})
-    
-    # Analyze missing data patterns
-    total_cells = df.shape[0] * df.shape[1]
-    missing_cells = df.isnull().sum().sum()
-    
-    # Count different types of missing values
-    empty_strings = 0
-    whitespace_only = 0
-    null_values = missing_cells  # pandas null values
-    
-    # Check for empty strings and whitespace-only strings
-    for col in df.columns:
-        if df[col].dtype == 'object':  # string columns
-            empty_strings += (df[col] == '').sum()
-            whitespace_only += df[col].astype(str).str.strip().eq('').sum()
-    
-    # Calculate percentages
-    missing_percentage = (missing_cells / total_cells * 100) if total_cells > 0 else 0
-    empty_string_percentage = (empty_strings / total_cells * 100) if total_cells > 0 else 0
-    whitespace_percentage = (whitespace_only / total_cells * 100) if total_cells > 0 else 0
-    
-    # Find columns with most missing data
-    missing_by_column = df.isnull().sum().to_dict()
-    columns_with_missing = {col: count for col, count in missing_by_column.items() if count > 0}
-    
-    # Sort columns by missing count
-    sorted_columns = sorted(columns_with_missing.items(), key=lambda x: x[1], reverse=True)
-    
-    return {
-        "success": True,
-        "total_cells": int(total_cells),
-        "missing_cells": int(missing_cells),
-        "missing_percentage": round(missing_percentage, 2),
-        "missing_patterns": {
-            "null_values": int(null_values),
-            "empty_strings": int(empty_strings),
-            "whitespace_only": int(whitespace_only)
-        },
-        "pattern_percentages": {
-            "null_percentage": round((null_values / total_cells * 100) if total_cells > 0 else 0, 2),
-            "empty_string_percentage": round(empty_string_percentage, 2),
-            "whitespace_percentage": round(whitespace_percentage, 2)
-        },
-        "columns_with_missing": dict(sorted_columns[:10]),  # Top 10 columns with missing data
-        "total_columns_with_missing": len(columns_with_missing)
-    }
-=======
 app.include_router(validation_router)
 app.include_router(dashboard_router)
-app.include_router(features_router)
->>>>>>> 0d38813d
+app.include_router(features_router)