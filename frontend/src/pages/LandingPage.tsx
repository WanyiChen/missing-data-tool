import React, { useEffect, useState } from 'react';
import { useDropzone } from 'react-dropzone';
import axios from 'axios';
import FirstQuestion from '../components/FirstQuestion';
import styles from '../components/Button.module.css';
import * as XLSX from 'xlsx';

const MAX_SIZE_MB = 100;
const ACCEPTED_FORMATS = ['.csv', '.xls', '.xlsx'];

function ErrorModal({ message, onClose }: { message: string; onClose: () => void }) {
  return (
    <div className="fixed inset-0 z-50 flex items-center justify-center">
      <div className="absolute inset-0 bg-black/30 backdrop-blur-sm" />
      <div className="relative bg-white rounded-2xl shadow-xl max-w-md w-full p-8 flex flex-col items-center justify-center min-h-[300px]">
        <h2 className="text-xl font-bold mb-4 text-center">Upload Error</h2>
        <p className="text-gray-700 mb-8 text-center">{message}</p>
        <div className="absolute bottom-6 left-0 w-full flex justify-center">
          <button
            onClick={onClose}
            className={`${styles.button} ${styles.secondary}`}
            style={{ minWidth: 80 }}
          >
            OK
          </button>
        </div>
      </div>
    </div>
  );
}

function truncateFileName(name: string, maxLength = 28) {
  if (name.length <= maxLength) return name;
  const extIndex = name.lastIndexOf('.');
  const ext = extIndex !== -1 ? name.slice(extIndex) : '';
  const base = name.slice(0, maxLength - ext.length - 3);
  return `${base}...${ext}`;
}

export default function LandingPage() {
  const [uploading, setUploading] = useState(false);
  const [selectedFile, setSelectedFile] = useState<File | null>(null);
  const [errorModal, setErrorModal] = useState<{ open: boolean; message: string }>({ open: false, message: '' });
  const [uploadSuccess, setUploadSuccess] = useState(false);
  const [step, setStep] = useState(0); // 0: upload, 1: question
  const [previewRows, setPreviewRows] = useState<any[][] | null>(null);
  const [featureNames, setFeatureNames] = useState<null | boolean>(null);

  useEffect(() => {
    document.title = 'Missing Data Tool';
  }, []);

  // Only allow file selection via button
  const fileInputRef = React.useRef<HTMLInputElement>(null);
  const onBrowseClick = () => {
    if (fileInputRef.current) fileInputRef.current.value = '';
    fileInputRef.current?.click();
  };

  const onFileChange = async (e: React.ChangeEvent<HTMLInputElement>) => {
    const file = e.target.files?.[0];
    if (!file) return;
    const ext = file.name.slice(file.name.lastIndexOf('.')).toLowerCase();
    if (!ACCEPTED_FORMATS.includes(ext)) {
      setErrorModal({ open: true, message: `File type not supported. Please upload a CSV, XLS, or XLSX file.` });
      return;
    }
    if (file.size > MAX_SIZE_MB * 1024 * 1024) {
      setErrorModal({ open: true, message: `File exceeds the ${MAX_SIZE_MB} MB size limit.` });
      return;
    }
    setSelectedFile(file);
    setUploading(true);
    const formData = new FormData();
    formData.append('file', file);
    try {
      await axios.post('/api/validate-upload', formData, {
        headers: { 'Content-Type': 'multipart/form-data' },
      });
      // Parse file in browser for preview
      const parseFilePreview = (file: File): Promise<any[][]> => {
        return new Promise((resolve, reject) => {
          const reader = new FileReader();
          reader.onload = (e) => {
            try {
              const data = e.target?.result;
              let workbook;
              if (file.name.endsWith('.csv')) {
                workbook = XLSX.read(data, { type: 'string' });
              } else {
                workbook = XLSX.read(data, { type: 'array' });
              }
              const sheet = workbook.Sheets[workbook.SheetNames[0]];
              const rows = XLSX.utils.sheet_to_json(sheet, { header: 1, blankrows: false }) as any[][];
              resolve(rows.slice(0, 12));
            } catch (err) {
              reject(err);
            }
          };
          if (file.name.endsWith('.csv')) {
            reader.readAsText(file);
          } else {
            reader.readAsArrayBuffer(file);
          }
        });
      };
      const rows = await parseFilePreview(file);
      setPreviewRows(rows);
      setStep(1);
    } catch (error: any) {
      let message = 'An unknown error occurred.';
      if (error.response && error.response.data && error.response.data.message) {
        message = error.response.data.message;
      }
      setErrorModal({ open: true, message });
      setSelectedFile(null);
    } finally {
      setUploading(false);
    }
  };

  const resetUpload = () => {
    setSelectedFile(null);
    setUploadSuccess(false);
    setStep(0);
    setPreviewRows(null);
    setFeatureNames(null);
  };

<<<<<<< HEAD
  const { getRootProps, getInputProps, isDragActive } = useDropzone({
    accept: {
      'text/csv': ['.csv'],
      'application/vnd.ms-excel': ['.xls'],
      'application/vnd.openxmlformats-officedocument.spreadsheetml.sheet': ['.xlsx'],
    },
    maxSize: MAX_SIZE_MB * 1024 * 1024,
    multiple: false,
    onDrop,
    disabled: uploading || uploadSuccess,
  });

  const parseFilePreview = async (file: File) => {
    return new Promise<any[][]>((resolve, reject) => {
      const reader = new FileReader();
      reader.onload = (e) => {
        try {
          const data = e.target?.result;
          let workbook;
          if (file.name.endsWith('.csv')) {
            workbook = XLSX.read(data, { type: 'string' });
          } else {
            workbook = XLSX.read(data, { type: 'array' });
          }
          const sheet = workbook.Sheets[workbook.SheetNames[0]];
          const rows = XLSX.utils.sheet_to_json(sheet, { header: 1, blankrows: false }) as any[][];
          resolve(rows.slice(0, 12));
        } catch (err) {
          reject(err);
        }
      };
      if (file.name.endsWith('.csv')) {
        reader.readAsText(file);
      } else {
        reader.readAsArrayBuffer(file);
      }
    });
  };

  const handleContinue = async () => {
    if (!selectedFile) return;
    setUploading(true);
    try {
      const rows = await parseFilePreview(selectedFile);
      setPreviewRows(rows);
      const firstRow = rows[0];
      const allStrings = firstRow.every(cell => typeof cell === 'string');
      if (allStrings) {
        setFeatureNames(true);
      } else {
        setFeatureNames(false);
      }
      setStep(1);
    } catch (err) {
      setErrorModal({ open: true, message: 'Could not parse file for preview.' });
    } finally {
      setUploading(false);
    }
  };

  if (step === 1 && previewRows) {
    const handleFirstQuestionNext = () => {
      if (!previewRows) return;
      let processedRows: any[][];
      if (featureNames === false) {
        // Generate generic feature names
        const numCols = Math.max(...previewRows.map(r => r.length));
        const header = Array.from({ length: numCols }, (_, i) => `Feature ${i + 1}`);
        processedRows = [header, ...previewRows];
      } else {
        processedRows = [...previewRows];
      }
      setDatasetRows(processedRows);
      setStep(2);
    };
    
=======
  // Step 1: Feature name question + preview
  if (step === 1) {
>>>>>>> 6cde464f
    return (
      <FirstQuestion
        previewRows={previewRows || []}
        featureNames={featureNames}
        setFeatureNames={setFeatureNames}
<<<<<<< HEAD
        onNext={handleFirstQuestionNext}
      />
    );
  }
  
  if (step === 2 && datasetRows) {
    const handleSecondQuestionBack = () => setStep(1);
    const handleSecondQuestionNext = () => setStep(3);
    return (
      <SecondQuestion
        previewRows={datasetRows}
        missingDataOptions={missingDataOptions}
        setMissingDataOptions={setMissingDataOptions}
        onBack={handleSecondQuestionBack}
        onNext={handleSecondQuestionNext}
      />
    );
  }

  if (step === 3 && datasetRows) {
    const handleThirdQuestionBack = () => setStep(2);
    const handleThirdQuestionNext = async () => {
      setUploading(true);
      const formData = new FormData();
      formData.append('missingDataOptions', JSON.stringify(missingDataOptions));
      formData.append('targetFeature', targetFeature || '');
      formData.append('targetType', targetType || '');
      try {
        await axios.post('/api/submit-data', formData, {
          headers: { 'Content-Type': 'multipart/form-data' },
        });
        navigate('/dashboard');
      } catch (error: any) {
        let message = 'Failed to submit data.';
        if (error.response && error.response.data && error.response.data.message) {
          message = error.response.data.message;
        }
        setErrorModal({ open: true, message });
      } finally {
        setUploading(false);
      }
    };
    return (
      <ThirdQuestion
        previewRows={datasetRows}
        targetFeature={targetFeature}
        setTargetFeature={setTargetFeature}
        targetType={targetType}
        setTargetType={setTargetType}
        onBack={handleThirdQuestionBack}
        onNext={handleThirdQuestionNext}
=======
        onNext={() => {}}
        onBack={resetUpload}
>>>>>>> 6cde464f
      />
    );
  }

  return (
    <div className={`min-h-screen flex flex-col items-center justify-center bg-white ${errorModal.open ? 'overflow-hidden h-screen' : ''}`}>
      {errorModal.open && (
        <ErrorModal message={errorModal.message} onClose={() => setErrorModal({ open: false, message: '' })} />
      )}
      <h1 className="text-4xl font-bold mb-2">The Missing Data Tool</h1>
      <h2 className="text-lg text-gray-600 mb-8">Explore patterns of missing data and get actionable insights.</h2>
      <div className="w-[90vw] max-w-xl h-[350px] sm:h-[450px] flex flex-col items-center justify-center mb-6 px-4">
        <div className={`border-2 border-dashed rounded-3xl w-full h-full flex flex-col items-center justify-center transition-colors duration-200 ${uploading ? 'pointer-events-none opacity-60' : ''}`}>
          <input
            ref={fileInputRef}
            type="file"
            accept={ACCEPTED_FORMATS.join(',')}
            style={{ display: 'none' }}
            onChange={onFileChange}
          />
          <h3 className="text-xl font-medium mb-2">Drag &amp; drop dataset here</h3>
          <p className="mb-2 text-gray-700">or</p>
          <button
            type="button"
            className={`${styles.button} ${styles.primary} text-lg font-semibold mb-2`}
            onClick={onBrowseClick}
            disabled={uploading}
            style={{ minWidth: 120 }}
          >
            {uploading ? 'Uploading...' : 'Browse file'}
          </button>
          <p className="text-sm text-gray-500 text-center">
            Supported formats: csv, xls, xlsx<br />
            File size limit: {MAX_SIZE_MB} MB
          </p>
        </div>
      </div>
      <p className="text-sm text-gray-500 mt-2 text-center max-w-xl">
        Developers won't have access to your files. The analysis won't be saved once you close the browser window.
      </p>
    </div>
  );
} <|MERGE_RESOLUTION|>--- conflicted
+++ resolved
@@ -127,7 +127,6 @@
     setFeatureNames(null);
   };
 
-<<<<<<< HEAD
   const { getRootProps, getInputProps, isDragActive } = useDropzone({
     accept: {
       'text/csv': ['.csv'],
@@ -204,16 +203,12 @@
       setStep(2);
     };
     
-=======
-  // Step 1: Feature name question + preview
   if (step === 1) {
->>>>>>> 6cde464f
     return (
       <FirstQuestion
         previewRows={previewRows || []}
         featureNames={featureNames}
         setFeatureNames={setFeatureNames}
-<<<<<<< HEAD
         onNext={handleFirstQuestionNext}
       />
     );
@@ -265,10 +260,6 @@
         setTargetType={setTargetType}
         onBack={handleThirdQuestionBack}
         onNext={handleThirdQuestionNext}
-=======
-        onNext={() => {}}
-        onBack={resetUpload}
->>>>>>> 6cde464f
       />
     );
   }
