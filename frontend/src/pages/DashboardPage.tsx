--- conflicted
+++ resolved
@@ -1,28 +1,15 @@
-<<<<<<< HEAD
-import React from "react";
-=======
+
 import React, { useState } from "react";
 import { useNavigate } from "react-router-dom";
 import { Modal } from "../components/common/modal";
 import styles from "../components/common/Button.module.css";
->>>>>>> 1f607e4e
 import UploadIcon from "@mui/icons-material/Upload";
 import DownloadIcon from "@mui/icons-material/Download";
 import MechanismCard from "../components/dashboard/MechanismCard";
 import CaseCountCard from "../components/dashboard/CaseCountCard";
 import FeatureCountCard from "../components/dashboard/FeatureCountCard";
-<<<<<<< HEAD
 import MissingFeaturesTableCard from "../components/dashboard/MissingFeaturesTableCard";
 import InfoModal from "../components/common/InfoModal";
-
-const DashboardPage: React.FC = () => {
-    const [infoModal, setInfoModal] = React.useState<{
-        open: boolean;
-        message: string;
-    }>({ open: false, message: "" });
-    return (
-        <div className="min-h-screen bg-white flex flex-col">
-=======
 import NextPageCard from "../components/dashboard/NextPageCard";
 
 function ConfirmationModal({
@@ -95,20 +82,10 @@
                     onProceed={handleProceedToUpload}
                 />
             )}
->>>>>>> 1f607e4e
             {/* Top Bar */}
             <header className="w-full border-b flex items-center justify-between px-6 py-3 sticky top-0 bg-white z-10">
                 <div className="text-sm font-medium">The Missing Data Tool</div>
                 <div className="flex gap-6">
-<<<<<<< HEAD
-                    <button className="flex items-center gap-2 text-sm text-gray-700 hover:text-black font-medium">
-                        <UploadIcon fontSize="small" />
-                        Upload New Dataset
-                    </button>
-                    <button className="flex items-center gap-2 text-sm text-gray-700 hover:text-black font-medium">
-                        <DownloadIcon fontSize="small" />
-                        Download Report
-=======
                     <button
                         className="flex items-center gap-2 text-sm text-gray-700 hover:text-black font-medium cursor-pointer"
                         onClick={handleUploadNewDataset}
@@ -119,44 +96,26 @@
                     <button className="flex items-center gap-2 text-sm text-gray-700 hover:text-black font-medium cursor-pointer">
                         <DownloadIcon fontSize="small" />
                         Download report
->>>>>>> 1f607e4e
                     </button>
                 </div>
             </header>
             {/* Dashboard Content */}
             <main className="flex-1 flex flex-col items-center px-4 py-8 w-full">
-<<<<<<< HEAD
-                {infoModal.open && (
-                    <InfoModal
-                        message={infoModal.message}
-                        onClose={() =>
-                            setInfoModal({ open: false, message: "" })
-                        }
-                    />
-                )}
-                <div className="w-full max-w-6xl space-y-8">
-                    {/* Top Row Cards */}
-=======
                 <div className="w-full max-w-6xl space-y-6">
                     {/* Top Row - Three Cards */}
->>>>>>> 1f607e4e
                     <div className="grid grid-cols-1 md:grid-cols-3 gap-6">
                         <MechanismCard />
                         <CaseCountCard />
                         <FeatureCountCard />
                     </div>
-<<<<<<< HEAD
-
                     {/* Missing Features Table */}
                     <MissingFeaturesTableCard
                         onInfoClick={(message) =>
                             setInfoModal({ open: true, message })
                         }
                     />
-=======
                     {/* Full Width Card */}
                     <NextPageCard />
->>>>>>> 1f607e4e
                 </div>
             </main>
         </div>
