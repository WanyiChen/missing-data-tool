import { BrowserRouter as Router, Routes, Route } from "react-router-dom";
import LandingPage from "./pages/LandingPage";
import DashboardPage from "./pages/DashboardPage";
<<<<<<< HEAD
=======
import DeleteAllMissingPage from "./pages/DeleteAllMissingPage";
>>>>>>> 1f607e4e

function App() {
    return (
        <Router>
            <Routes>
                <Route path="/" element={<LandingPage />} />
                <Route path="/dashboard" element={<DashboardPage />} />
<<<<<<< HEAD
=======
                <Route path="/delete-all-missing" element={<DeleteAllMissingPage />} />
>>>>>>> 1f607e4e
            </Routes>
        </Router>
    );
}

export default App;<|MERGE_RESOLUTION|>--- conflicted
+++ resolved
@@ -1,10 +1,7 @@
 import { BrowserRouter as Router, Routes, Route } from "react-router-dom";
 import LandingPage from "./pages/LandingPage";
 import DashboardPage from "./pages/DashboardPage";
-<<<<<<< HEAD
-=======
 import DeleteAllMissingPage from "./pages/DeleteAllMissingPage";
->>>>>>> 1f607e4e
 
 function App() {
     return (
@@ -12,10 +9,7 @@
             <Routes>
                 <Route path="/" element={<LandingPage />} />
                 <Route path="/dashboard" element={<DashboardPage />} />
-<<<<<<< HEAD
-=======
                 <Route path="/delete-all-missing" element={<DeleteAllMissingPage />} />
->>>>>>> 1f607e4e
             </Routes>
         </Router>
     );
